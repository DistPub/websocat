--- conflicted
+++ resolved
@@ -32,11 +32,7 @@
                 serve_static_files.clone(),
                 cp.program_options.websocket_reply_protocol.clone(),
                 cp.program_options.custom_reply_headers.clone(),
-<<<<<<< HEAD
                 cp.program_options.clone(),
-=======
-                cp.program_options.headers_to_env.clone(),
->>>>>>> bc738c80
                 l2r,
             )
         })
@@ -118,11 +114,7 @@
     serve_static_files: Rc<Vec<StaticFile>>,
     websocket_protocol: Option<String>,
     custom_reply_headers: Vec<(String, Vec<u8>)>,
-<<<<<<< HEAD
     opts: Rc<super::Options>,
-=======
-    forward_these_headers: Vec<String>,
->>>>>>> bc738c80
     l2r: L2rUser,
 ) -> BoxedNewPeerFuture {
     let step1 = PeerForWs(inner_peer);
@@ -212,7 +204,7 @@
                         z.uri = Some(format!("{}", uri));
 
                         let h : &websocket::header::Headers = &x.request.headers;
-                        for q in forward_these_headers.iter() {
+                        for q in opts.headers_to_env.iter() {
                             if let Some(v) = h.get_raw(q) {
                                 if v.is_empty() { continue }
                                 if v.len() > 1 {
